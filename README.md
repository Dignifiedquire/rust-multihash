# rust-multihash

[![](https://img.shields.io/badge/made%20by-Protocol%20Labs-blue.svg?style=flat-square)](http://ipn.io)
[![](https://img.shields.io/badge/project-multiformats-blue.svg?style=flat-square)](https://github.com/multiformats/multiformats)
[![](https://img.shields.io/badge/freenode-%23ipfs-blue.svg?style=flat-square)](https://webchat.freenode.net/?channels=%23ipfs)
[![](https://img.shields.io/badge/readme%20style-standard-brightgreen.svg?style=flat-square)](https://github.com/RichardLitt/standard-readme)

[![Build Status](https://github.com/multiformats/rust-multihash/workflows/build/badge.svg)](https://github.com/multiformats/rust-multihash/actions)
[![Crates.io](https://img.shields.io/crates/v/multihash?style=flat-square)](https://crates.io/crates/multihash)
[![License](https://img.shields.io/crates/l/multihash?style=flat-square)](LICENSE)
[![Documentation](https://docs.rs/multihash/badge.svg?style=flat-square)](https://docs.rs/multihash)
[![Dependency Status](https://deps.rs/repo/github/multiformats/rust-multihash/status.svg)](https://deps.rs/repo/github/multiformats/rust-multihash)
[![Coverage Status]( https://img.shields.io/codecov/c/github/multiformats/rust-multihash?style=flat-square)](https://codecov.io/gh/multiformats/rust-multihash)

> [multihash](https://github.com/multiformats/multihash) implementation in Rust.

## Table of Contents
  - [Install](#install)
  - [Usage](#usage)
  - [Supported Hash Types](#supported-hash-types)
  - [Maintainers](#maintainers)
  - [Contribute](#contribute)
  - [License](#license)

## Install

First add this to your `Cargo.toml`

```toml
[dependencies]
multihash = "*"
```

Then run `cargo build`.

MSRV 1.51.0 due to use of const generics

## Usage

```rust
use multihash::{Code, MultihashDigest};

fn main() {
    let hash = Code::Sha2_256.digest(b"my hash");
    println!("{:?}", hash);
}
```

### Using a custom code table

You can derive your own application specific code table:

```rust
use multihash::derive::Multihash;
<<<<<<< HEAD
use multihash::MultihashCode;
=======
use multihash::{MultihashDigest, U32, U64};
>>>>>>> 6da8334a

#[derive(Clone, Copy, Debug, Eq, Multihash, PartialEq)]
#[mh(alloc_size = 64)]
pub enum Code {
    #[mh(code = 0x01, hasher = multihash::Sha2_256, digest = multihash::Sha2Digest<32>)]
    Foo,
    #[mh(code = 0x02, hasher = multihash::Sha2_512, digest = multihash::Sha2Digest<64>)]
    Bar,
}

fn main() {
    let hash = Code::Foo.digest(b"my hash");
    println!("{:02x?}", hash);
}
```

## Supported Hash Types

* `SHA1`
* `SHA2-256`
* `SHA2-512`
* `SHA3`/`Keccak`
* `Blake2b-256`/`Blake2b-512`/`Blake2s-128`/`Blake2s-256`
* `Blake3`(256 only)
* `Strobe`

## Maintainers

Captain: [@dignifiedquire](https://github.com/dignifiedquire).

## Contribute

Contributions welcome. Please check out [the issues](https://github.com/multiformats/rust-multihash/issues).

Check out our [contributing document](https://github.com/multiformats/multiformats/blob/master/contributing.md) for more information on how we work, and about contributing in general. Please be aware that all interactions related to multiformats are subject to the IPFS [Code of Conduct](https://github.com/ipfs/community/blob/master/code-of-conduct.md).

Small note: If editing the README, please conform to the [standard-readme](https://github.com/RichardLitt/standard-readme) specification.


## License

[MIT](LICENSE)<|MERGE_RESOLUTION|>--- conflicted
+++ resolved
@@ -52,11 +52,7 @@
 
 ```rust
 use multihash::derive::Multihash;
-<<<<<<< HEAD
 use multihash::MultihashCode;
-=======
-use multihash::{MultihashDigest, U32, U64};
->>>>>>> 6da8334a
 
 #[derive(Clone, Copy, Debug, Eq, Multihash, PartialEq)]
 #[mh(alloc_size = 64)]
